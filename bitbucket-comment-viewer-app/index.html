<!doctype html>
<html lang="en-US">

<head>
  <meta http-equiv="Content-Type" content="text/html;charset=utf-8">
  <title>Gitlens Comment Viewer</title>
  <script src="showdown.min.js"></script>
  <link rel="stylesheet" type="text/css" href="styles.css">
  <link rel="stylesheet" href="bootstrap.min.css">
  <script src="bootstrap.min.js"></script>
</head>

<body>
  <div id="buttons-container" class="fixed-top">
    <button id="addBtn" type="button" class="btn btn-outline-secondary float-left" style="margin-left: 20px; margin-top: 10px; margin-bottom: 10px;">Add
      Comment</button>
    <button id="closeBtn" type="button" class="btn btn-outline-danger float-right" style="margin-right: 20px; margin-top: 10px; margin-bottom: 10px;">Close</button>
  </div>
  <div id="spinner" class="spinner">
    <div class="bounce1"></div>
    <div class="bounce2"></div>
    <div class="bounce3"></div>
  </div>
  <div id="w">
    <div id="container">
      <ul id="comments">
      </ul>
    </div>
  </div>
  <script>
    // var converter = new showdown.Converter();

    const logger = require('electron').remote.require('./logger');

    require('./renderer.js');
    const { ipcRenderer } = require('electron');
    // a map for comments
    // [key: CommentID, value: CommentObject]
    var commentsMap = new Map();

    function reply(data) {
      let commentID = data.getAttribute('commentID');
      let comment = commentsMap[commentID];
      ipcRenderer.send('reply.comment',
        {
          Id: comment.Id,
          Line: comment.Line,
          Path: comment.Path,
          Message: comment.Message,
          Commit: comment.Commit
        }
      );
    }

    function edit(data) {
      let commentID = data.getAttribute('commentID');
      let comment = commentsMap[commentID];
      ipcRenderer.send('edit.comment', {
        Id: comment.Id,
        Line: comment.Line,
        Path: comment.Path,
        Message: comment.Message,
        Commit: comment.Commit
      }
      );
    }

    function del(data) {
      let commentID = data.getAttribute('commentID');
      let comment = commentsMap[commentID];
      if (window.confirm('Are you sure to delete this comment?')) {
        ipcRenderer.send('delete.comment', {
          Id: comment.Id,
          Line: comment.Line,
          Path: comment.Path,
          Message: comment.Message,
          Commit: comment.Commit
        });
      }
    }

    var showdown = require('showdown'),
      converter = new showdown.Converter();
    var commentUl = document.getElementById('comments');

    function render(comments, ul) {
      for (var i = 0; i < comments.length; i++) {
        var comment = comments[i];
        commentsMap[comment.Id] = comment;

        var item = document.createElement('li');
        item.className = 'cmmnt';

        var avatarDiv = document.createElement('div');
        avatarDiv.className = 'avatar';
        avatarDiv.innerHTML = `<a href="javascript:void(0);"><img src="images/default.png" width="40" height="40" alt="default avatar"></a>`;
        item.appendChild(avatarDiv);

        var contentDiv = document.createElement('div');
        contentDiv.className = 'cmmnt-content';
        contentDiv.innerHTML =
          `<header><a href="javascript:void(0);" class="userlink">${comment.Name}</a></header>
        ${converter.makeHtml(comment.Message)}
          <footer><a href="#!" commentId="${comment.Id}" onclick="reply(this);" class="userlink">Reply</a> &nbsp&nbsp <a href="#!" commentId="${comment.Id}" onclick="edit(this);" class="userlink">Edit</a>  &nbsp&nbsp <a href="#!" commentId="${comment.Id}" onclick="del(this);" class="userlink">Delete</a></footer>`;
        item.appendChild(contentDiv);

        if (comment.Replies && comment.Replies.length > 0) {
          var repliesUl = document.createElement('ul');
          repliesUl.className = 'replies';
          render(comment.Replies, repliesUl);
          item.appendChild(repliesUl);
        }

        ul.appendChild(item);
      }
    }

    // send ui.ready message to main process when the window loaded
    window.addEventListener('load', function () {
      ipcRenderer.send('ui.ready');
<<<<<<< HEAD
      // commentUl.innerHTML = 'Loading...';
=======
>>>>>>> c18385a9
    })

    // init the editor with the incoming value
    ipcRenderer.on('init.editor', function (event, arg) {
      commentUl.innerHTML = '';
      if (arg.length == 0) {
        commentUl.innerText = 'No Comments Found';
      }
      else render(arg, commentUl);

      document.getElementById('spinner').style.display = 'none';
      document.getElementById('w').style.display = 'block';
    })

    var addBtn = document.getElementById('addBtn');
    var closeBtn = document.getElementById('closeBtn');

    addBtn.addEventListener('click', function () {
      ipcRenderer.send('add.comment');
    })
    closeBtn.addEventListener('click', function () {
      ipcRenderer.send('close');
    })

  </script>
</body>

</html><|MERGE_RESOLUTION|>--- conflicted
+++ resolved
@@ -118,10 +118,6 @@
     // send ui.ready message to main process when the window loaded
     window.addEventListener('load', function () {
       ipcRenderer.send('ui.ready');
-<<<<<<< HEAD
-      // commentUl.innerHTML = 'Loading...';
-=======
->>>>>>> c18385a9
     })
 
     // init the editor with the incoming value
