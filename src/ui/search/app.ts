'use strict';
import { CommitSearchBootstrap } from '../ipc';
import { App } from '../shared/app-base';
import { DOM } from './../shared/dom';
const bootstrap: CommitSearchBootstrap = (window as any).bootstrap;

interface ShowDiffPost {
    type: string;
    file: string;
    repoPath: string;
    lsha?: string;
    rsha?: string;
    showIndex?: number;
}

interface FileCommitInfo {
    sha: string;
    prevSha?: string;
    nextSha?: string;
    date: Date;
    file: string;
    status: string;
}
interface HtmlTreeNode {
    title: string;
    fullPath: string;
    details: FileCommitInfo[];
    children?: HtmlTreeNode[];
    [propName: string]: any;
}
/*
interface HtmlTree {
    [index: number]: HtmlTreeNode;
}
*/
interface TreeData {
    fullPath?: string;
    [propName: string]: any;
}

interface TreeDataArray {
    [index: string]: TreeData;
}

export class CommitSearches extends App<CommitSearchBootstrap> {
    protected innerHeight: any;
    protected searchText: HTMLInputElement | null = null;
    private showDiffPosts: ShowDiffPost[] = [];

    constructor() {
        super('CommitSearches', bootstrap);
    }

    /**
     * This function checks if the commit details section's (right side) height exceeds
     * the default (65% * innerHeight) value of the commit list table.
     *
     * If so, sets the commit list's height to that value so that
     * both tables will grow in sync. Otherwise sets the default value.
     *
     * @param logsContainer The Container Div Element for the entire section
     * @param detailsContainer The Container Div element for the commit details (right side)
     */
    protected adjustHeight(logsContainer: HTMLDivElement, detailsContainer: HTMLDivElement) {
        this.innerHeight = window.innerHeight;
        const logsContainerHeight = +logsContainer.style.maxHeight!.replace('px', '');

        if (detailsContainer.scrollHeight > logsContainerHeight) {
            logsContainer.style.maxHeight = `${detailsContainer.scrollHeight}px`;
        }
        else {
            logsContainer.style.maxHeight = `${(65 * this.innerHeight) / 100}px`;
        }
    }

    protected onInitialize() {
        /**
         * Here we're setting the max-height value of the commit logs table
         * to 65% of the content height
         * So if the height of the table exceeds this value, user will be able to scroll down
         */
        this.innerHeight = window.innerHeight;
        const commitLogList = DOM.getElementById<HTMLDivElement>('commit-logs-table-container');
        commitLogList.style.maxHeight = `${(65 * this.innerHeight) / 100}px`;

        const tablesContainer = DOM.getElementById<HTMLDivElement>('logs-container');

        const searchText = DOM.getElementById<HTMLInputElement>('searchText');
        this.searchText = searchText;

        const branches = DOM.getElementById<HTMLSelectElement>('branches');
        const selectedCommits = DOM.getElementById<HTMLDivElement>('selected-commits');
        const selectedFiles = DOM.getElementById<HTMLDivElement>('selected-files');
        if (branches && this.bootstrap.branches!.length) {
            this.bootstrap.branches.forEach(branch => {
                const option = document.createElement('option');
                option.value = branch;
                const index = branch.indexOf('/');
                option.innerHTML = index !== -1 ? branch : `(local) ${branch}`;
                if (this.bootstrap.branch === branch) {
                    option.selected = true;
                }
                branches.appendChild(option);
            });

            branches.parentElement!.classList.remove('hidden');
        }

        const since = DOM.getElementById<HTMLSelectElement>('since');
        const before = DOM.getElementById<HTMLInputElement>('before');
        before.hidden = true;
        const after = DOM.getElementById<HTMLInputElement>('after');
        after.hidden = true;
        since.onchange = function(this: HTMLElement, ev: Event) {
            const ele = this as HTMLSelectElement;
            const before = DOM.getElementById<HTMLInputElement>('before');
            const after = DOM.getElementById<HTMLInputElement>('after');
            if (ele!.selectedIndex === 1) {
                before.hidden = false;
                after.hidden = false;
            }
            else {
                before.hidden = true;
                after.hidden = true;
            }
            ev.stopPropagation();
        };
        window.addEventListener('message', event => {
            if (event.data.type === 'searchLabel') {
                const searchMessage = DOM.getElementById<HTMLSpanElement>('searchMessage');
                searchMessage.innerText = event.data.searchLabel;
                return;
            }
            if (event.data.type === 'showDiff') {
                return;
            }

            // delete a previous html tree
            while (selectedFiles.firstChild) {
                selectedFiles.removeChild(selectedFiles.firstChild);
            }

            // delete selected commits
            while (selectedCommits.firstChild) {
                selectedCommits.removeChild(selectedCommits.firstChild);
            }

            // init selected commits list
            if (!selectedCommits.hasChildNodes()) {
                const ul = document.createElement('ul');
                ul.id = 'selected-commits-list';
                selectedCommits.appendChild(ul);
            }
            const commitedList = document.getElementById('selected-commits-list');

            const selectedFileCommitMap = new Map<string, FileCommitInfo[]>();
            const list = DOM.getElementById<HTMLTableElement>('logs');
            while (list.rows.length !== 0) {
                list.deleteRow(0);
            }
            list.createTBody();
            const dataMsg = event.data.msg as any[];
            dataMsg.forEach((element, rId) => {
                const r1 = list.insertRow();
                const c1 = r1.insertCell();

                const isMergeCommits = element.hasOwnProperty('commit') && element.commit.parentShas.length > 1;
<<<<<<< HEAD
                c1.innerHTML = `<div class='commit-label'>${isMergeCommits ? `<span class="icon-merge">Ⓜ</span>` : ''}${
=======
                c1.innerHTML = `<div class='commit-label commit-label--list'>${isMergeCommits ? `<span class="icon-merge">Ⓜ</span>` : ''}${
>>>>>>> 457f6e4c
                    element.label
                }</div><div>${element.description}</div>`;

                if (!element.commit) {
                    r1.hidden = true;
                }
                else {
                    const detailsRow = list.insertRow();
                    detailsRow.className = 'details-row';
                    r1.id = `commit-${element.commit.sha}`;
                    const c1 = detailsRow.insertCell();
                    c1.innerHTML = `<span>${element.detail}</span>`;
                    c1.id = `details-${rId}`;
                    detailsRow.hidden = true;

                    // User selects a commit
                    r1.onclick = () => {
                        detailsRow.hidden = !detailsRow.hidden;

                        if (detailsRow.hidden) {
                            const selectCommitRow = document.getElementById(`selected-` + r1.id) as HTMLElement;
                            selectCommitRow.parentElement!.removeChild(selectCommitRow);

                            // update the list fo selected files
                            const files = element.commit._fileName.split(',') as string[];
                            for (const file of files) {
                                const trimmedFilePath = file!.trim();
                                if (selectedFileCommitMap.has(trimmedFilePath)) {
                                    // delete a commit from the list
                                    const items = selectedFileCommitMap.get(trimmedFilePath!);
                                    selectedFileCommitMap.set(
                                        trimmedFilePath,
                                        items!.filter(e => e.sha !== element.commit.sha)
                                    );
                                    if (selectedFileCommitMap.get(trimmedFilePath)!.length === 0) {
                                        selectedFileCommitMap.delete(trimmedFilePath);
                                    }
                                }
                            }
                        }
                        else {
                            let branches = '';
                            if (Array.isArray(element.commit.branches) && element.commit.branches.length > 0) {
                                branches = `<div>In ${
                                    element.commit.branches.length
                                } branches: ${element.commit.branches.join(', ')}</div>`;
                            }

                            let showMoreLink: HTMLAnchorElement | undefined;
                            // Git service returns only first line of message for label
                            // If label and full message lengths are not same, there are more lines
                            if (element.label.length < element.commit.message.length) {
                                // replace the last three dots with link
<<<<<<< HEAD
                                const threeDotsEnd = element.label.length;
                                const threeDotsStart = threeDotsEnd - 1;
=======
                                element.label = element.label
                                    .replace(/\u2026/g, '')
                                    .replace(/\u00a0/g, '');
>>>>>>> 457f6e4c
                                showMoreLink = document.createElement('a');
                                showMoreLink.href = '#';
                                showMoreLink.innerHTML = '... >';
                                showMoreLink.id = `show-more-${element.commit.sha}`;
                                showMoreLink.title = 'Show More';
                                showMoreLink.setAttribute('action', 'more');
                                showMoreLink.setAttribute('fullmsg', element.commit.message);
                                showMoreLink.setAttribute('summary', element.label);
                                showMoreLink.addEventListener('click', this.showMoreLess);
<<<<<<< HEAD
                                element.label = (element.label as string).substring(0, threeDotsStart);
=======
>>>>>>> 457f6e4c
                            }
                            // add a commit to the list of selected commits
                            const selectedCommitRow = document.createElement('li');
                            selectedCommitRow.id = `selected-` + r1.id;
<<<<<<< HEAD
                            selectedCommitRow.innerHTML = `<div class='commit-label'> ${element.label} </div> <div>${
                                element.commit._shortSha
                            } ${element.detail}</div>${branches}`;
=======
                            selectedCommitRow.innerHTML = `<div class='commit-label'>${element.label}</div><div>${element.commit._shortSha}${element.detail}</div>${branches}`;
>>>>>>> 457f6e4c
                            // add show more link
                            if (showMoreLink) {
                                const commitLabel = selectedCommitRow.getElementsByClassName('commit-label').item(0);
                                commitLabel.appendChild(showMoreLink);
                            }
                            commitedList!.appendChild(selectedCommitRow);

                            // get the list of commited files
                            const files = element.commit._fileName.split(',') as string[];
                            for (const file of files) {
                                const trimmedFilePath = file.trim();
                                const status = element.commit.fileStatuses.filter(
                                    (x: any) => (x.fileName as string) === trimmedFilePath
                                );
                                const fileCommitInfo = {
                                    sha: element.commit.sha,
                                    prevSha: element.commit._previousSha,
                                    nextSha: element.commit.nextSha,
                                    date: new Date(element.commit.date),
                                    file: trimmedFilePath,
                                    status: status[0].status
                                };
                                if (selectedFileCommitMap.has(trimmedFilePath)) {
                                    selectedFileCommitMap.get(trimmedFilePath)!.push(fileCommitInfo);
                                }
                                else {
                                    selectedFileCommitMap.set(trimmedFilePath, [fileCommitInfo]);
                                }
                            }
                        }

                        // delete a previous html tree
                        while (selectedFiles.firstChild) {
                            selectedFiles.removeChild(selectedFiles.firstChild);
                        }

                        // build tree data from file path strings
                        const treeData = CommitSearches.createTreeData(selectedFileCommitMap);
                        const treeArray = CommitSearches.toTreeData(treeData) as HtmlTreeNode[];
                        treeArray.sort(CommitSearches.sortTree);

                        // display tree
                        const treeUl = document.createElement('ul');
                        treeUl.id = 'selected-files-list';
                        treeUl.className = 'tree';
                        selectedFiles.appendChild(treeUl);
                        const rootLi = document.createElement('li');
                        rootLi.className = 'open';
                        const a = document.createElement('a');
                        a.setAttribute('href', '#');
                        a.innerText = `${element.commit.repoPath}`;
                        rootLi.appendChild(a);
                        const ul = document.createElement('ul');
                        rootLi.appendChild(ul);
                        treeUl.appendChild(rootLi);
                        this.showDiffPosts = [];
                        this.displayTreeData(element.commit.repoPath, treeArray, ul);
                        this._api.postMessage({
                            type: 'saveDiffs',
                            diffs: this.showDiffPosts
                        });

                        // All nodes are expanded
                        const treeHtml = document.querySelectorAll('ul.tree a:not(:last-child)');
                        for (const treeNode of treeHtml) {
                            treeNode.addEventListener('click', event => {
                                const parent = (event.target as HTMLElement)['parentElement'] as HTMLElement;
                                const classList = parent.classList;
                                if (classList.contains('open')) {
                                    classList.remove('open');
                                    const opensubs = parent!.querySelectorAll(':scope .open');
                                    for (const opensub of opensubs) {
                                        opensub.classList.remove('open');
                                    }
                                }
                                else {
                                    classList.add('open');
                                }
                            });
                        }

                        this.adjustHeight(commitLogList, tablesContainer);
                    };

                    const seperator = list.insertRow();
                    const spCell = seperator.insertCell();
                    spCell.innerHTML = '<div class="seperator"></div>';
                }
            });
        });

        this._api.postMessage({
            type: 'search'
        });
    }

    // Create a file tree from file path strings
    static createTreeData(selectedFileCommitMap: Map<string, FileCommitInfo[]>) {
        const tree: TreeDataArray = {};
        selectedFileCommitMap.forEach((value, key, map) => {
            let currentNode = tree;
            const paths = key.split('/');
            for (let i = 0; i < paths.length; i++) {
                const fullPath = paths.slice(0, i + 1).join('/');
                if (currentNode[paths[i]] === undefined) {
                    if (i === paths.length - 1) {
                        currentNode[paths[i]] = { fullPath: fullPath, details: value };
                    }
                    else {
                        currentNode[paths[i]] = { fullPath: fullPath };
                    }
                }
                currentNode = currentNode[paths[i]];
            }
        });

        return tree;
    }

    // Convert the nested dictionaries into lists of children.
    // Basic algorithm:
    // 1. Each dictionary becomes an array of children.
    // 2. Each element of the array has a title, fullPath, commit details and a list of children.
    // 3. We recurse for the list of children (if we have children).
    static toTreeData(tree: TreeDataArray): HtmlTreeNode[] {
        return Object.keys(tree).map(
            function(title: string) {
                //  const that  = this as CommitSearches;
                const o = { title: title } as any;

                if (Object.keys(tree[title]).length > 0) {
                    if (tree[title]['fullPath'] !== undefined) {
                        o['fullPath'] = tree[title]['fullPath'];
                        delete tree[title]['fullPath'];
                    }

                    if (tree[title]['details'] !== undefined) {
                        o['details'] = tree[title]['details'];
                        delete tree[title]['details'];
                    }
                    if (Object.keys(tree[title]).length > 0) {
                        const children = CommitSearches.toTreeData(tree[title]) as HtmlTreeNode[];
                        children.sort(CommitSearches.sortTree);
                        o['children'] = children;
                    }
                }
                return o;
            }
            // .bind(this)
        );
    }

    // Sort file nodes against folder nodes. Files will be at the end.
    static sortTree(a: HtmlTreeNode, b: HtmlTreeNode) {
        if ((a.children && b.children) || (!a.children && !b.children)) {
            return a.title.localeCompare(b.title);
        }
        return !a.children ? 1 : -1;
    }

    // Sort commits by date
    private sortCommit(a: FileCommitInfo, b: FileCommitInfo) {
        if (a.date < b.date) return -1;
        if (a.date > b.date) return 1;
        return 0;
    }

    private displayTreeData(repoPath: string, tree: HtmlTreeNode[], selectedFiles: HTMLUListElement) {
        for (const item of tree) {
            const li = document.createElement('li');
            li.className = 'open';
            const a = document.createElement('a');
            a.setAttribute('href', '#');
            a.className = 'showdiff';
            let params: ShowDiffPost | undefined;
            try {
                const fileURI = item.fullPath;
                params = {
                    type: 'showDiff',
                    file: fileURI,
                    repoPath: repoPath,
                    lsha: undefined,
                    rsha: undefined,
                    showIndex: this.showDiffPosts.length
                };
                // The logic of comparison is based on Intelij Idea
                if (item.details.length === 1) {
                    params.lsha = item.details[0].prevSha;
                    params.rsha = item.details[0].sha;
                }
                else {
                    item.details!.sort(this.sortCommit);
                    params.lsha = item.details![0].prevSha;
                    params.rsha = item.details![item.details!.length - 1].sha;
                }
                this.showDiffPosts.push(params);
            }
            catch (error) {
                // params = undefined;
            }
            if (item.details && item.details.length >= 1) {
                a.onclick = () => {
                    if (params) {
                        this._api.postMessage(params);
                    }
                };
            }
            a.innerText = `${item.title}`;
            li.appendChild(a);
            selectedFiles.appendChild(li);
            // display files
            if (item.children) {
                const ul = document.createElement('ul');
                li.appendChild(ul);
                this.displayTreeData(repoPath, item.children, ul);
            }
        }
    }

    protected onBind() {
        const that = this;
        DOM.listenAll('.postme', 'click', function(this: HTMLButtonElement) {
            that.doSearch();
        });

        DOM.listenAll('#showMergeCommits', 'change', function(this: HTMLButtonElement) {
            that.doSearch();
        });
    }

    protected showMoreLess(evt: MouseEvent) {
        const element = evt.target as HTMLAnchorElement;
        const idStartIndex = 'show-more-'.length;
        const idEndIndex = element.id.length;
        const sha = element.id.substring(idStartIndex, idEndIndex);
<<<<<<< HEAD
        console.log(sha);
=======
>>>>>>> 457f6e4c
        const selectedCommit = DOM.getElementById(`selected-commit-${sha}`);
        const commitLabel = selectedCommit.getElementsByClassName('commit-label').item(0);
        const action = element.getAttribute('action');
        if (action === 'more') {
            commitLabel.innerHTML = element.getAttribute('fullmsg')!;
            commitLabel.appendChild(element);
            element.innerHTML = '< ...';
            element.title = 'Show Less';
            element.setAttribute('action' , 'less');
        }
        else if (action === 'less') {
            commitLabel.innerHTML = element.getAttribute('summary')!;
            commitLabel.appendChild(element);
            element.innerHTML = '... >';
            element.title = 'Show More';
            element.setAttribute('action' , 'more');
        }

    }

    protected doSearch() {
        const searchText = DOM.getElementById<HTMLInputElement>('searchText')!.value;
        const author = DOM.getElementById<HTMLInputElement>('author')!.value;
        const before = DOM.getElementById<HTMLInputElement>('before')!.value;
        const after = DOM.getElementById<HTMLInputElement>('after')!.value;
        const showMergeCommits = DOM.getElementById<HTMLInputElement>('showMergeCommits')!.checked;
        this._api.postMessage({
            type: 'search',
            search: searchText,
            branch: this.getBranch(),
            author: author,
            since: this.getSince(),
            before: before,
            after: after,
            showMergeCommits: showMergeCommits
        });
    }

    protected getBranch(): string {
        const branches = DOM.getElementById<HTMLSelectElement>('branches');
        return branches!.options![branches!.selectedIndex].value || 'all';
    }

    protected getSince(): string {
        const since = DOM.getElementById<HTMLSelectElement>('since');
        return since!.options![since!.selectedIndex].value;
    }
}<|MERGE_RESOLUTION|>--- conflicted
+++ resolved
@@ -165,11 +165,7 @@
                 const c1 = r1.insertCell();
 
                 const isMergeCommits = element.hasOwnProperty('commit') && element.commit.parentShas.length > 1;
-<<<<<<< HEAD
-                c1.innerHTML = `<div class='commit-label'>${isMergeCommits ? `<span class="icon-merge">Ⓜ</span>` : ''}${
-=======
                 c1.innerHTML = `<div class='commit-label commit-label--list'>${isMergeCommits ? `<span class="icon-merge">Ⓜ</span>` : ''}${
->>>>>>> 457f6e4c
                     element.label
                 }</div><div>${element.description}</div>`;
 
@@ -223,14 +219,9 @@
                             // If label and full message lengths are not same, there are more lines
                             if (element.label.length < element.commit.message.length) {
                                 // replace the last three dots with link
-<<<<<<< HEAD
-                                const threeDotsEnd = element.label.length;
-                                const threeDotsStart = threeDotsEnd - 1;
-=======
                                 element.label = element.label
                                     .replace(/\u2026/g, '')
                                     .replace(/\u00a0/g, '');
->>>>>>> 457f6e4c
                                 showMoreLink = document.createElement('a');
                                 showMoreLink.href = '#';
                                 showMoreLink.innerHTML = '... >';
@@ -240,21 +231,11 @@
                                 showMoreLink.setAttribute('fullmsg', element.commit.message);
                                 showMoreLink.setAttribute('summary', element.label);
                                 showMoreLink.addEventListener('click', this.showMoreLess);
-<<<<<<< HEAD
-                                element.label = (element.label as string).substring(0, threeDotsStart);
-=======
->>>>>>> 457f6e4c
                             }
                             // add a commit to the list of selected commits
                             const selectedCommitRow = document.createElement('li');
                             selectedCommitRow.id = `selected-` + r1.id;
-<<<<<<< HEAD
-                            selectedCommitRow.innerHTML = `<div class='commit-label'> ${element.label} </div> <div>${
-                                element.commit._shortSha
-                            } ${element.detail}</div>${branches}`;
-=======
                             selectedCommitRow.innerHTML = `<div class='commit-label'>${element.label}</div><div>${element.commit._shortSha}${element.detail}</div>${branches}`;
->>>>>>> 457f6e4c
                             // add show more link
                             if (showMoreLink) {
                                 const commitLabel = selectedCommitRow.getElementsByClassName('commit-label').item(0);
@@ -490,10 +471,6 @@
         const idStartIndex = 'show-more-'.length;
         const idEndIndex = element.id.length;
         const sha = element.id.substring(idStartIndex, idEndIndex);
-<<<<<<< HEAD
-        console.log(sha);
-=======
->>>>>>> 457f6e4c
         const selectedCommit = DOM.getElementById(`selected-commit-${sha}`);
         const commitLabel = selectedCommit.getElementsByClassName('commit-label').item(0);
         const action = element.getAttribute('action');
