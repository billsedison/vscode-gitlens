'use strict';
import { EventEmitter } from 'events';
import * as path from 'path';
import { CancellationTokenSource, TextEditor, Uri, window } from 'vscode';
import { GlyphChars } from '../constants';
import { Container } from '../container';
import { Comment, CommentType } from '../gitCommentService';
import { GitCommit, GitUri } from '../gitService';
import { Logger } from '../logger';
import { CommandQuickPickItem, CommentsQuickPick } from '../quickpicks';
import { Strings } from '../system';
import { ShowDiffMessage } from '../ui/ipc';
import { CommentApp } from './commentAppController';
import { ActiveEditorCachedCommand, Commands, getCommandUri, getRepoPathOrActiveOrPrompt } from './common';
import * as externalAppController from './externalAppController';

/**
 *Encapsulates infomation to perform comments management command.
 */
export interface AddLineCommentsCommandArgs {
    commit?: GitCommit;
    line?: number;
    fileName?: string;
    id?: number;
    message?: string;
    editCommand?: CommandQuickPickItem;
    replyCommand?: CommandQuickPickItem;
    type?: operationTypes;
    isFileComment?: boolean;
}

/**
 * Different Comment management commands.
 */
export enum operationTypes {
    Create,
    Delete,
    Edit,
    Reply
}

// the app instance
let commentApp: CommentApp;

/**
 * Command to add/edit/delete/reply an inline or file comment.
 */
export class AddLineCommentCommand extends ActiveEditorCachedCommand {
    /**
     * Gets markdown for command with given argumants.
     * @param args to be serialized.
     */
    static getMarkdownCommandArgs(args: AddLineCommentsCommandArgs): string {
        return super.getMarkdownCommandArgsCore<AddLineCommentsCommandArgs>(Commands.AddLineComment, args);
    }

    static currentFileCommit: ShowDiffMessage;
    static currentFileGitCommit: GitCommit;
    static currentFileName: string;
    static showFileCommitComment: boolean = false;

    // required parameters for bitBucketCommentApp
    private eventEmitter: EventEmitter;
    private BITBUCKET_COMMENT_APP_NAME = 'bitbucket-comment-app';
    private BITBUCKET_COMMENT_APP_PATH = path.join(__dirname, this.BITBUCKET_COMMENT_APP_NAME);
    private electronPath = externalAppController.getElectronPath();

    constructor() {
        super(Commands.AddLineComment);
        this.eventEmitter = new EventEmitter();
        this.eventEmitter.on('vscode.app.message', this.onMessage);
    }

    /**
     * onMessage event for node-ipc connections
     * @param message Message data from the external app
     */
    onMessage(message: any) {
        const data = JSON.parse(message);
        const commentArgs = commentApp.getCommentArgs();
        // make sure we're getting the message from correct window
        if (data.id === commentApp.getConnectionString() && data.command === 'save.comment') {
            if (!commentArgs.id) {
                // new comment
                Container.commentService
                    .addComment(
                        commentArgs.commit!,
                        data.payload as string,
                        commentArgs.fileName as string,
                        commentArgs.line
                    )
                    .then(() => {
                        Container.commentsDecorator.fetchComments();
                    });
            }
            else if (commentArgs.type === operationTypes.Reply) {
                // reply
                Container.commentService.addComment(
                    commentArgs.commit!,
                    data.payload as string,
                    commentArgs.fileName as string,
                    commentArgs.line,
                    commentArgs.id
                );
            }
            else if (commentArgs.type === operationTypes.Edit) {
                // edit
                Container.commentService.editComment(commentArgs.commit!, data.payload!, commentArgs.id!);
            }
            // clear the args of instance
            commentApp.setCommentArgs({} as AddLineCommentsCommandArgs);
        }
        else if (data.id === commentApp.getConnectionString() && data.command === 'ui.ready') {
            const initText = commentArgs.type === operationTypes.Edit ? commentArgs.message! : ''; 
            commentApp.initEditor(commentArgs.message!);
        }
        else if (data.id === commentApp.getConnectionString() && data.command === 'close') {
            commentApp.close();
        }
    }

    /**
     * This function decides automatically if it needs to run a new app,
     * or just show (un-hide) the current open app.
     *
     * If there are running instance, and keepOpen is set to true
     * then shows the running instance.
     *
     * Otherwise spawns a new one.
     * @param args Comment arguments
     */
    showOrRunApp(args: AddLineCommentsCommandArgs) {
        if (commentApp && commentApp.isRunning && commentApp.getKeepOpen()) {
            commentApp.setCommentArgs(args);
            const initText = args.type === operationTypes.Edit ? args.message! : '';
            commentApp.initEditor(initText);
            commentApp.show();
        }
        else {
            if (!externalAppController.isAllowedToRun()) {
                window.showWarningMessage(externalAppController.exceedsMaxWindowWarningMessage);
                return;
            }
            commentApp = new CommentApp(this.electronPath, this.BITBUCKET_COMMENT_APP_PATH, this.eventEmitter, args);
            commentApp.setKeepOpen(true);
            commentApp.run();
            commentApp.setUpConnection();
        }
    }

    /**
     * Prepends offset to a message to give illusion of hirarchy on rendering to UI.
     * @param level Number of times to prepend offset.
     */
    static commentStartRender(level: number): string {
        let message = ``;
        while (level > 0) {
            message += `${GlyphChars.SpaceThin}${Strings.pad(GlyphChars.Dash, 2, 3)}${GlyphChars.Space}`;
            level = level - 1;
        }
        return message;
    }

    /**
     * Gets command quick pick corresponding to given command.
     * @param uri
     * @param fileName
     * @param commit
     */
    private getAddFileCommentCommand(uri: Uri, fileName: string, commit: GitCommit): CommandQuickPickItem {
        const cmdArg = {
            fileName: fileName,
            commit: commit
        } as AddLineCommentsCommandArgs;

        return new CommandQuickPickItem(
            {
                label: `${Strings.pad(GlyphChars.Pencil, 2, 3)} Add Comment`,
                description: `${Strings.pad(GlyphChars.Dash, 2, 3)} Add comment`
            },
            Commands.AddLineComment,
            [uri, cmdArg]
        );
    }

    /**
     * Returns a flattened array for hirarchy of comments/replies.
     * @param level
     * @param ele
     * @param uri
     */
    static flattenCommands(level: number, ele: Comment, uri?: Uri): CommandQuickPickItem[] {
        let commands: CommandQuickPickItem[] = [];
        try {
            const message = this.commentStartRender(level) + ele.Message;

            const cmdArg = {
                fileName: ele.Path,
                commit: ele.Commit,
                id: ele.Id,
                message: ele.Message
            } as AddLineCommentsCommandArgs;

            const cmd = new CommandQuickPickItem(
                {
                    label: message
                },
                Commands.AddLineComment,
                [uri, cmdArg]
            );

            commands.push(cmd);

            if (ele.Replies !== undefined) {
                ele.Replies!.forEach(reply => {
                    commands = [...commands, ...this.flattenCommands(level + 1, reply, uri)];
                });
            }

            return commands;
        }
        catch (e) {
            console.log(e);
            return commands;
        }
    }

    async execute(editor?: TextEditor, uri?: Uri, args: AddLineCommentsCommandArgs = {}) {
        uri = getCommandUri(uri, editor);

        const gitUri = uri && (await GitUri.fromUri(uri));

        const repoPath = await getRepoPathOrActiveOrPrompt(
            gitUri,
            editor,
            `Search for commits in which repository${GlyphChars.Ellipsis}`
            // args.goBackCommand
        );
        if (!repoPath) return undefined;

        if (args.isFileComment) {
            const allComments = await Container.commentService.loadComments(args.commit!);
            const fileComments = (allComments as Comment[])!.filter(
                c => c.Path === args.fileName && c.Type === CommentType.File
            );
            let fileCommands: CommandQuickPickItem[] = [];
            fileComments.forEach(element => {
                if (element.ParentId === undefined) {
                    fileCommands = [...fileCommands, ...AddLineCommentCommand.flattenCommands(0, element, uri)];
                }
            });
            const pick = await CommentsQuickPick.showFileComments(fileCommands, {
                addCommand: this.getAddFileCommentCommand(uri!, args.fileName!, args.commit!)
            });
            if (pick === undefined) return undefined;

            if (pick instanceof CommandQuickPickItem) return pick.execute();
        }
        const searchLabel: string | undefined = undefined;
        let progressCancellation: CancellationTokenSource | undefined = undefined;

        const comment: string | undefined = args.message;
        try {
            if (args.id) {
                if (!args.type) {
                    // show edit/reply comment
                    progressCancellation = CommentsQuickPick.showProgress(searchLabel!);
                    const pick = await CommentsQuickPick.show(comment!, {
                        deleteCommand: new CommandQuickPickItem(
                            {
                                label: `${Strings.pad(GlyphChars.Asterisk, 2, 3)} Delete Comment`,
                                description: `${Strings.pad(GlyphChars.Dash, 2, 3)} delete comment`
                            },
                            Commands.AddLineComment,
                            [uri, { ...args, type: operationTypes.Delete }]
                        ),
                        editCommand: new CommandQuickPickItem(
                            {
                                label: `${Strings.pad(GlyphChars.Pencil, 2, 3)} Edit Comment`,
                                description: `${Strings.pad(GlyphChars.Dash, 2, 3)} edit comment`
                            },
                            Commands.AddLineComment,
                            [uri, { ...args, type: operationTypes.Edit }]
                        ),
                        replyCommand: new CommandQuickPickItem(
                            {
                                label: `${Strings.pad(GlyphChars.Pencil, 2, 3)} Reply To Comment`,
                                description: `${Strings.pad(GlyphChars.Dash, 2, 3)} reply to comment`
                            },
                            Commands.AddLineComment,
                            [uri, { ...args, type: operationTypes.Reply }]
                        )
                    });

                    progressCancellation.cancel();

                    if (pick === undefined) return undefined;

                    if (pick instanceof CommandQuickPickItem) return pick.execute();
                }
                else if (args.type === operationTypes.Edit || args.type === operationTypes.Reply) {
                    this.showOrRunApp(args);
                }
<<<<<<< HEAD
                else if (args.type === operationTypes.Delete) {
                    // delete comment.
                    const pick = await window.showQuickPick(['Yes', 'No'], {
                        placeHolder: 'Are you sure you want to delete this comment (Yes/No)?',
                        ignoreFocusOut: true
                    });
                    if (pick! === 'Yes') {
                        Container.commentService.deleteComment(args.commit!, args.id).then(() => {
                            Container.commentsDecorator.fetchComments();
                        });
                    }
=======
                if (args.type === operationTypes.Delete) {
                    Container.commentService.deleteComment(args.commit!, args.id)
                    .then(() => {
                        Container.commentsDecorator.fetchComments();
                    });
>>>>>>> 71db730e
                }
            }
            else {
                this.showOrRunApp(args);
            }

            return undefined;
        }
        catch (ex) {
            Logger.error(ex, 'AddLineCommentCommand');

            return window.showErrorMessage(`Unable to find comment. See output channel for more details`);
        }
        finally {
            if (progressCancellation !== undefined) {
                (progressCancellation as CancellationTokenSource)!.cancel();
            }
        }
    }
}<|MERGE_RESOLUTION|>--- conflicted
+++ resolved
@@ -301,25 +301,12 @@
                 else if (args.type === operationTypes.Edit || args.type === operationTypes.Reply) {
                     this.showOrRunApp(args);
                 }
-<<<<<<< HEAD
-                else if (args.type === operationTypes.Delete) {
-                    // delete comment.
-                    const pick = await window.showQuickPick(['Yes', 'No'], {
-                        placeHolder: 'Are you sure you want to delete this comment (Yes/No)?',
-                        ignoreFocusOut: true
-                    });
-                    if (pick! === 'Yes') {
-                        Container.commentService.deleteComment(args.commit!, args.id).then(() => {
-                            Container.commentsDecorator.fetchComments();
-                        });
-                    }
-=======
+
                 if (args.type === operationTypes.Delete) {
                     Container.commentService.deleteComment(args.commit!, args.id)
                     .then(() => {
                         Container.commentsDecorator.fetchComments();
                     });
->>>>>>> 71db730e
                 }
             }
             else {
