--- conflicted
+++ resolved
@@ -298,73 +298,10 @@
 
                     if (pick instanceof CommandQuickPickItem) return pick.execute();
                 }
-<<<<<<< HEAD
                 else if (args.type === operationTypes.Edit || args.type === operationTypes.Reply) {
                     this.showOrRunApp(args);
                 }
                 else if (args.type === operationTypes.Delete) {
-=======
-                if (args.type === operationTypes.Edit) {
-                    // edit comment.
-
-                    // checking if it's allowed to spawn a new app
-                    if (commentAppHelper.runningAppCount >= commentAppHelper.maxWindowAllowed) {
-                        return undefined;
-                    }
-
-                    // spawn the external electron app
-                    // that contains the customized UI for multiline comment
-                    // currently a simple Markdown editor
-                    const app = await commentAppHelper.runApp(BITBUCKET_COMMENT_APP_NAME);
-                    app.on('exit', function() {
-                        const commentText = commentAppHelper.dataPayload;
-                        if (commentText) {
-                            // call service to edit the comment
-                            Container.commentService.editComment(args.commit!, commentText!, args.id!);
-                        }
-                        // decreasing the runningAppCount by 1
-                        const decreasedCount = commentAppHelper.runningAppCount - 1;
-                        commentAppHelper.setRunningAppCount(decreasedCount);
-                        commentAppHelper.clearPayload();
-                    });
-                    // get comment from external app
-                    commentAppHelper.getComment(args.message);
-                }
-
-                if (args.type === operationTypes.Reply) {
-                    // reply comment
-
-                    // checking if it's allowed to spawn a new app
-                    if (commentAppHelper.runningAppCount >= commentAppHelper.maxWindowAllowed) {
-                        return undefined;
-                    }
-
-                    // spawn the external electron app
-                    // that contains the customized UI for multiline comment
-                    // currently a simple Markdown editor
-                    const app = await commentAppHelper.runApp(BITBUCKET_COMMENT_APP_NAME);
-                    app.on('exit', function() {
-                        const commentText = commentAppHelper.dataPayload;
-                        if (commentText) {
-                            // call service to add the comment
-                            Container.commentService.addComment(
-                                args.commit!,
-                                commentText as string,
-                                args.fileName as string,
-                                args.line,
-                                args.id
-                            );
-                        }
-                        // decreasing the runningAppCount by 1
-                        const decreasedCount = commentAppHelper.runningAppCount - 1;
-                        commentAppHelper.setRunningAppCount(decreasedCount);
-                        commentAppHelper.clearPayload();
-                    });
-                    // get comment from external app
-                    commentAppHelper.getComment();
-                }
-                if (args.type === operationTypes.Delete) {
->>>>>>> 4ef27451
                     // delete comment.
                     const pick = await window.showQuickPick(['Yes', 'No'], {
                         placeHolder: 'Are you sure you want to delete this comment (Yes/No)?',
@@ -378,41 +315,7 @@
                 }
             }
             else {
-<<<<<<< HEAD
                 this.showOrRunApp(args);
-=======
-                // new comment.
-
-                // checking if it's allowed to spawn a new app
-                if (commentAppHelper.runningAppCount >= commentAppHelper.maxWindowAllowed) {
-                    return undefined;
-                }
-
-                // spawn the external electron app
-                // that contains the customized UI for multiline comment
-                // currently a simple Markdown editor
-                const app = await commentAppHelper.runApp(BITBUCKET_COMMENT_APP_NAME);
-                app.on('exit', function() {
-                    const commentText = commentAppHelper.dataPayload;
-                    if (commentText) {
-                        // call service to add the comment
-                        Container.commentService.addComment(
-                            args.commit!,
-                            commentText as string,
-                            args.fileName as string,
-                            args.line
-                        ).then(() => {
-                            Container.commentsDecorator.fetchComments();
-                        });
-                    }
-                    // decreasing the runningAppCount by 1
-                    const decreasedCount = commentAppHelper.runningAppCount - 1;
-                    commentAppHelper.setRunningAppCount(decreasedCount);
-                    commentAppHelper.clearPayload();
-                });
-                // get comment from external app
-                commentAppHelper.getComment();
->>>>>>> 4ef27451
             }
 
             return undefined;
