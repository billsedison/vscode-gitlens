--- conflicted
+++ resolved
@@ -338,28 +338,8 @@
         const chunkLine = await Container.git.getDiffForLine(uri, line, sha);
 
         let message;
-<<<<<<< HEAD
-        if (AddLineCommentCommand.showFileCommitComment) {
-            const allComments = await Container.commentService
-                .loadComments(AddLineCommentCommand.currentFileGitCommit)
-                .then(res => (res as Comment[])!);
-            comments = allComments.filter(
-                c => c.Path === AddLineCommentCommand.currentFileName && c.Type === CommentType.File
-            );
-            AddLineCommentCommand.showFileCommitComment = false;
-
-            GitCommentService.lastFetchedComments = comments;
-            message = this.getHoverDiffMessageFileComment(comments);
-        }
-        else {
-            const allComments = await Container.commentService.loadComments(commit).then(res => (res as Comment[])!);
-            comments = allComments.filter(c => c.Line! === line);
-            GitCommentService.lastFetchedComments = comments;
-            message = this.getHoverDiffMessage(commit, uri, chunkLine, line, comments);
-        }
-=======
+
         message = this.getHoverDiffMessage(commit, uri, chunkLine, line);
->>>>>>> 4ef27451
 
         return {
             hoverMessage: message
