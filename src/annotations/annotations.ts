--- conflicted
+++ resolved
@@ -17,11 +17,7 @@
 import { FileAnnotationType } from '../configuration';
 import { GlyphChars } from '../constants';
 import { Container } from '../container';
-<<<<<<< HEAD
-import { Comment, CommentType } from '../gitCommentService';
-=======
-import { Comment, GitCommentService } from '../gitCommentService';
->>>>>>> f3409b50
+import { Comment, CommentType, GitCommentService } from '../gitCommentService';
 import {
     CommitFormatter,
     GitCommit,
@@ -350,9 +346,17 @@
                 ? commit.previousSha
                 : undefined;
         const chunkLine = await Container.git.getDiffForLine(uri, line, sha);
-<<<<<<< HEAD
 
         let comments: Comment[];
+        if (GitCommentService.showCommentsCache && GitCommentService.lastFetchedComments && !AddLineCommentCommand.showFileCommitComment) {
+            comments = GitCommentService.lastFetchedComments;
+            GitCommentService.showCommentsCache = false;
+            const message = this.getHoverDiffMessage(commit, uri, chunkLine, line, comments);
+            return {
+                hoverMessage: message
+            } as DecorationOptions;
+        }
+
         let message;
         if (AddLineCommentCommand.showFileCommitComment) {
             const allComments = await Container.commentService
@@ -363,6 +367,7 @@
             );
             AddLineCommentCommand.showFileCommitComment = false;
 
+            GitCommentService.lastFetchedComments = comments;
             message = this.getHoverDiffMessageFileComment(comments);
         }
         else {
@@ -370,22 +375,9 @@
             .loadComments(commit)
             .then(res => (res as Comment[])!);
             comments = allComments.filter(c => c.Line! === line);
+            GitCommentService.lastFetchedComments = comments;
             message = this.getHoverDiffMessage(commit, uri, chunkLine, line, comments);
         }
-=======
-        let comments;
-        if (GitCommentService.showCommentsCache && GitCommentService.lastFetchedComments) {
-            comments = GitCommentService.lastFetchedComments;
-            GitCommentService.showCommentsCache = false;
-        }
-        else {
-            comments = await Container.commentService
-            .loadComments(commit)
-            .then(res => (res as Comment[])!.filter(c => c.Line! === line));
-            GitCommentService.lastFetchedComments = comments;
-        }
-        const message = this.getHoverDiffMessage(commit, uri, chunkLine, line, comments);
->>>>>>> f3409b50
 
         return {
             hoverMessage: message
