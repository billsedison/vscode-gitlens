--- conflicted
+++ resolved
@@ -271,32 +271,15 @@
                     items!.forEach(c => {
                         if (!c!.deleted) {
                             const comment = { Commit: commit } as Comment;
-<<<<<<< HEAD
-                            if (c!.content && c!.content.raw) {
-                                comment.Message = c.content.raw;
-                            }
-                            if (c.id) {
-                                comment.Id = c.id;
-                            }
-                            if (c.user.display_name) {
-                                comment.Name = c.user.display_name;
-                            }
-                            //  if (c.inline && c.inline.to !== undefined) {
-                            //comment.Line = (c.inline.to as number)! - 1;
-
-                            // If comment is a file comment, there is no inline field.
-                            // Therefore it enters the catch block with above usage.
-                            // this prevents the rest of comments from being loaded
-                            if (c.inline && c.inline.to && c.inline.to > 0) {
-                                comment.Line = c.inline.to - 1;
-                                comment.Type = CommentType.Line;
-=======
                             if (isV2) {
                                 if (c!.content && c!.content.raw) {
                                     comment.Message = c.content.raw;
                                 }
                                 if (c.id) {
                                     comment.Id = c.id;
+                                }
+                                if (c.user.display_name) {
+                                    comment.Name = c.user.display_name;
                                 }
 
                                 // If comment is a file comment, there is no inline field.
@@ -319,11 +302,13 @@
                                 if (c.parent && c.parent.id) {
                                     comment.ParentId = c.parent.id;
                                 }
->>>>>>> bc59fcb0
                             }
                             else {
                                 if (c!.content) {
                                     comment.Message = c.content;
+                                }
+                                if (c.display_name) {
+                                    comment.Name = c.display_name;
                                 }
                                 if (c.comment_id) {
                                     comment.Id = c.comment_id;
@@ -598,25 +583,14 @@
                                 if (reply.Replies) {
                                     checkReply(reply.Replies);
                                 }
-<<<<<<< HEAD
                                 return reply.Id != commentId
-=======
-                                return reply.Id !== commentId;
->>>>>>> bc59fcb0
                             });
                         }
                         if (comment.Replies) {
                             comment.Replies = checkReply(comment.Replies);
                         }
-<<<<<<< HEAD
-                        console.log('compare ' + comment.Id + ' <> ' + commentId);
-                        console.log(comment);
-
 
                         return comment.Id != commentId
-=======
-                        return comment.Id !== commentId;
->>>>>>> bc59fcb0
                     });
                     console.log('JUMLAHNYA proses = ' + GitCommentService.lastFetchedComments.length);
 
